--- conflicted
+++ resolved
@@ -516,13 +516,9 @@
 			resp.Cop = &coprocessor.Response{RegionError: err}
 			return resp, nil
 		}
-<<<<<<< HEAD
-		res, err := handler.handleCopDAGRequest(r)
-=======
 		handler.rawStartKey = MvccKey(handler.startKey).Raw()
 		handler.rawEndKey = MvccKey(handler.endKey).Raw()
-		res, err := handler.handleCopRequest(r)
->>>>>>> 3c11ac51
+		res, err := handler.handleCopDAGRequest(r)
 		if err != nil {
 			return nil, err
 		}
