// Copyright 2017 PingCAP, Inc.
//
// Licensed under the Apache License, Version 2.0 (the "License");
// you may not use this file except in compliance with the License.
// You may obtain a copy of the License at
//
//     http://www.apache.org/licenses/LICENSE-2.0
//
// Unless required by applicable law or agreed to in writing, software
// distributed under the License is distributed on an "AS IS" BASIS,
// See the License for the specific language governing permissions and
// limitations under the License.

package server

import (
	"bytes"
	"database/sql"
	"encoding/json"
	"fmt"
	"math"
	"net/http"

	. "github.com/pingcap/check"
	"github.com/pingcap/kvproto/pkg/kvrpcpb"
	"github.com/pingcap/tidb"
	"github.com/pingcap/tidb/config"
	"github.com/pingcap/tidb/store/tikv"
	"github.com/pingcap/tidb/store/tikv/mock-tikv"
	"github.com/pingcap/tidb/tablecodec"
	"github.com/pingcap/tidb/util/codec"
)

type TidbRegionHandlerTestSuite struct {
	server *Server
}

var _ = Suite(new(TidbRegionHandlerTestSuite))

func (ts *TidbRegionHandlerTestSuite) TestRegionIndexRange(c *C) {
	sTableID := int64(3)
	sIndex := int64(11)
	eTableID := int64(9)

	startKey := codec.EncodeBytes(nil, tablecodec.EncodeTableIndexPrefix(sTableID, sIndex))
	endKey := codec.EncodeBytes(nil, tablecodec.GenTableRecordPrefix(eTableID))
	region := &tikv.KeyLocation{
		tikv.RegionVerID{},
		startKey,
		endKey,
	}
	indexRange, err := NewRegionFrameRange(region)
	c.Assert(err, IsNil)
	c.Assert(indexRange.firstTableID(), Equals, sTableID)
	c.Assert(indexRange.lastTableID(), Equals, eTableID)
	c.Assert(indexRange.first.IndexID, Equals, sIndex)
	c.Assert(indexRange.first.IsRecord, IsFalse)
	c.Assert(indexRange.last.IsRecord, IsTrue)
	start, end := indexRange.getIndexRangeForTable(sTableID)
	c.Assert(start, Equals, sIndex)
	c.Assert(end, Equals, int64(math.MaxInt64))
	start, end = indexRange.getIndexRangeForTable(eTableID)
	c.Assert(start, Equals, int64(math.MinInt64))
	c.Assert(end, Equals, int64(math.MaxInt64))
}

func (ts *TidbRegionHandlerTestSuite) TestRegionIndexRangeWithEndNoLimit(c *C) {
	sTableID := int64(15)
	eTableID := int64(math.MaxInt64)
	startKey := codec.EncodeBytes(nil, tablecodec.GenTableRecordPrefix(sTableID))
	endKey := codec.EncodeBytes(nil, []byte("z_aaaaafdfd"))
	region := &tikv.KeyLocation{
		tikv.RegionVerID{},
		startKey,
		endKey,
	}
	indexRange, err := NewRegionFrameRange(region)
	c.Assert(err, IsNil)
	c.Assert(indexRange.firstTableID(), Equals, sTableID)
	c.Assert(indexRange.lastTableID(), Equals, eTableID)
	c.Assert(indexRange.first.IsRecord, IsTrue)
	c.Assert(indexRange.last.IsRecord, IsTrue)
	start, end := indexRange.getIndexRangeForTable(sTableID)
	c.Assert(start, Equals, int64(math.MaxInt64))
	c.Assert(end, Equals, int64(math.MaxInt64))
	start, end = indexRange.getIndexRangeForTable(eTableID)
	c.Assert(start, Equals, int64(math.MinInt64))
	c.Assert(end, Equals, int64(math.MaxInt64))
}

func (ts *TidbRegionHandlerTestSuite) TestRegionIndexRangeWithStartNoLimit(c *C) {
	sTableID := int64(math.MinInt64)
	sIndexID := int64(math.MinInt64)
	eTableID := int64(9)
	startKey := codec.EncodeBytes(nil, []byte("m_aaaaafdfd"))
	endKey := codec.EncodeBytes(nil, tablecodec.GenTableRecordPrefix(eTableID))
	region := &tikv.KeyLocation{
		tikv.RegionVerID{},
		startKey,
		endKey,
	}
	indexRange, err := NewRegionFrameRange(region)
	c.Assert(err, IsNil)
	c.Assert(indexRange.firstTableID(), Equals, sTableID)
	c.Assert(indexRange.lastTableID(), Equals, eTableID)
	c.Assert(indexRange.first.IndexID, Equals, sIndexID)
	c.Assert(indexRange.first.IsRecord, IsFalse)
	c.Assert(indexRange.last.IsRecord, IsTrue)
	start, end := indexRange.getIndexRangeForTable(sTableID)
	c.Assert(start, Equals, sIndexID)
	c.Assert(end, Equals, int64(math.MaxInt64))
	start, end = indexRange.getIndexRangeForTable(eTableID)
	c.Assert(start, Equals, int64(math.MinInt64))
	c.Assert(end, Equals, int64(math.MaxInt64))
}

func (ts *TidbRegionHandlerTestSuite) TestRegionsAPI(c *C) {
	ts.startServer(c)
	defer ts.stopServer(c)
	resp, err := http.Get("http://127.0.0.1:10090/tables/information_schema/SCHEMATA/regions")
	c.Assert(err, IsNil)
	c.Assert(resp.StatusCode, Equals, http.StatusOK)
	defer resp.Body.Close()
	decoder := json.NewDecoder(resp.Body)

	var data TableRegions
	err = decoder.Decode(&data)
	c.Assert(err, IsNil)
	c.Assert(len(data.RecordRegions) > 0, IsTrue)

	// list region
	for _, region := range data.RecordRegions {
		c.Assert(regionContainsTable(c, region.ID, data.TableID), IsTrue)
	}
}

func regionContainsTable(c *C, regionID uint64, tableID int64) bool {
	resp, err := http.Get(fmt.Sprintf("http://127.0.0.1:10090/regions/%d", regionID))
	c.Assert(err, IsNil)
	c.Assert(resp.StatusCode, Equals, http.StatusOK)
	defer resp.Body.Close()
	decoder := json.NewDecoder(resp.Body)
	var data RegionDetail
	err = decoder.Decode(&data)
	c.Assert(err, IsNil)
	for _, index := range data.Frames {
		if index.TableID == tableID {
			return true
		}
	}
	return false
}

func (ts *TidbRegionHandlerTestSuite) TestListTableRegionsWithError(c *C) {
	ts.startServer(c)
	defer ts.stopServer(c)
	resp, err := http.Get("http://127.0.0.1:10090/tables/fdsfds/aaa/regions")
	c.Assert(err, IsNil)
	defer resp.Body.Close()
	c.Assert(resp.StatusCode, Equals, http.StatusBadRequest)
}

func (ts *TidbRegionHandlerTestSuite) TestGetRegionByIDWithError(c *C) {
	ts.startServer(c)
	defer ts.stopServer(c)
	resp, err := http.Get(fmt.Sprintf("http://127.0.0.1:10090/regions/xxx"))
	c.Assert(err, IsNil)
	c.Assert(resp.StatusCode, Equals, http.StatusBadRequest)
	defer resp.Body.Close()
}

func (ts *TidbRegionHandlerTestSuite) startServer(c *C) {
	cluster := mocktikv.NewCluster()
	mocktikv.BootstrapWithSingleStore(cluster)
	store, err := tikv.NewMockTikvStore(tikv.WithCluster(cluster))
	c.Assert(err, IsNil)
	_, err = tidb.BootstrapSession(store)
	c.Assert(err, IsNil)
	tidbdrv := NewTiDBDriver(store)

	cfg := &config.Config{
		Addr:         ":4001",
		LogLevel:     "debug",
		StatusAddr:   ":10090",
		ReportStatus: true,
		Store:        "tikv",
	}
<<<<<<< HEAD
	server, err := NewServer(cfg, nil, tidbdrv)
=======

	server, err := NewServer(cfg, tidbdrv)
>>>>>>> 0aa27c3d
	c.Assert(err, IsNil)
	ts.server = server
	go server.Run()
	waitUntilServerOnline(cfg.StatusAddr)
}

func (ts *TidbRegionHandlerTestSuite) stopServer(c *C) {
	if ts.server != nil {
		ts.server.Close()
	}
}

func (ts *TidbRegionHandlerTestSuite) prepareData(c *C) {
	db, err := sql.Open("mysql", dsn)
	c.Assert(err, IsNil, Commentf("Error connecting"))
	defer db.Close()
	dbt := &DBTest{c, db}

	dbt.mustExec("create database tidb;")
	dbt.mustExec("use tidb;")
	dbt.mustExec("create table tidb.test (a int auto_increment primary key, b int);")
	dbt.mustExec("insert tidb.test values (1, 1);")
	txn1, err := dbt.db.Begin()
	c.Assert(err, IsNil)
	_, err = txn1.Exec("update tidb.test set b = b + 1 where a = 1;")
	c.Assert(err, IsNil)
	_, err = txn1.Exec("insert tidb.test values (2,2);")
	c.Assert(err, IsNil)
	err = txn1.Commit()
	c.Assert(err, IsNil)
}

func (ts *TidbRegionHandlerTestSuite) TestGetMvcc(c *C) {
	ts.startServer(c)
	ts.prepareData(c)
	defer ts.stopServer(c)
	resp, err := http.Get(fmt.Sprintf("http://127.0.0.1:10090/mvcc/key/tidb/test/1"))
	c.Assert(err, IsNil)
	decoder := json.NewDecoder(resp.Body)
	var data kvrpcpb.MvccGetByKeyResponse
	err = decoder.Decode(&data)
	c.Assert(err, IsNil)
	c.Assert(data.Info, NotNil)
	c.Assert(len(data.Info.Writes), Greater, 0)
	startTs := data.Info.Writes[0].StartTs

	resp, err = http.Get(fmt.Sprintf("http://127.0.0.1:10090/mvcc/txn/%d", startTs))
	c.Assert(err, IsNil)
	var p1 kvrpcpb.MvccGetByStartTsResponse
	decoder = json.NewDecoder(resp.Body)
	err = decoder.Decode(&p1)
	c.Assert(err, IsNil)

	resp, err = http.Get(fmt.Sprintf("http://127.0.0.1:10090/mvcc/txn/%d/tidb/test", startTs))
	c.Assert(err, IsNil)
	var p2 kvrpcpb.MvccGetByStartTsResponse
	decoder = json.NewDecoder(resp.Body)
	err = decoder.Decode(&p2)
	c.Assert(err, IsNil)

	for id, expect := range data.Info.Values {
		v1 := p1.Info.Values[id].Value
		v2 := p2.Info.Values[id].Value
		c.Assert(bytes.Equal(v1, expect.Value), IsTrue)
		c.Assert(bytes.Equal(v2, expect.Value), IsTrue)
	}
}

func (ts *TidbRegionHandlerTestSuite) TestGetMvccNotFound(c *C) {
	ts.startServer(c)
	ts.prepareData(c)
	defer ts.stopServer(c)
	resp, err := http.Get(fmt.Sprintf("http://127.0.0.1:10090/mvcc/key/tidb/test/1234"))
	c.Assert(err, IsNil)
	decoder := json.NewDecoder(resp.Body)
	var data kvrpcpb.MvccGetByKeyResponse
	err = decoder.Decode(&data)
	c.Assert(err, IsNil)
	c.Assert(data.Info, IsNil)

	resp, err = http.Get(fmt.Sprintf("http://127.0.0.1:10090/mvcc/txn/0"))
	c.Assert(err, IsNil)
	var p kvrpcpb.MvccGetByStartTsResponse
	decoder = json.NewDecoder(resp.Body)
	err = decoder.Decode(&p)
	c.Assert(err, IsNil)
	c.Assert(p.Info, IsNil)
}<|MERGE_RESOLUTION|>--- conflicted
+++ resolved
@@ -185,12 +185,7 @@
 		ReportStatus: true,
 		Store:        "tikv",
 	}
-<<<<<<< HEAD
 	server, err := NewServer(cfg, nil, tidbdrv)
-=======
-
-	server, err := NewServer(cfg, tidbdrv)
->>>>>>> 0aa27c3d
 	c.Assert(err, IsNil)
 	ts.server = server
 	go server.Run()
